[package]
version.workspace = true
edition.workspace = true
readme.workspace = true
license.workspace = true
homepage.workspace = true
authors.workspace = true
repository.workspace = true
name = "codegen-sdk-json"
<<<<<<< HEAD
[lib]
crate-type = ["cdylib", "lib"]
=======
>>>>>>> 3e9bbb9a


[dependencies]
codegen-sdk-common = { workspace = true, features = ["json"] }
salsa = { workspace = true }
tree-sitter = { workspace = true }
derive_more = { workspace = true }
ambassador = { workspace = true }
indextree ={ workspace = true }
subenum = {workspace = true}
bytes = { workspace = true }
codegen-sdk-cst = { workspace = true }
codegen-sdk-ast = { workspace = true }
codegen-sdk-resolution = { workspace = true }
log = { workspace = true }
[build-dependencies]
codegen-sdk-cst-generator = { workspace = true }
codegen-sdk-ast-generator = { workspace = true }
codegen-sdk-common = { workspace = true, features = ["json"] }
env_logger = { workspace = true }
log = { workspace = true }
[dev-dependencies]
test-log = { workspace = true }
[features]
serialization = ["codegen-sdk-common/serialization"]<|MERGE_RESOLUTION|>--- conflicted
+++ resolved
@@ -7,11 +7,8 @@
 authors.workspace = true
 repository.workspace = true
 name = "codegen-sdk-json"
-<<<<<<< HEAD
 [lib]
 crate-type = ["cdylib", "lib"]
-=======
->>>>>>> 3e9bbb9a
 
 
 [dependencies]
@@ -20,8 +17,8 @@
 tree-sitter = { workspace = true }
 derive_more = { workspace = true }
 ambassador = { workspace = true }
-indextree ={ workspace = true }
-subenum = {workspace = true}
+indextree = { workspace = true }
+subenum = { workspace = true }
 bytes = { workspace = true }
 codegen-sdk-cst = { workspace = true }
 codegen-sdk-ast = { workspace = true }
